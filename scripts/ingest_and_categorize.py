"""
scripts/ingest_and_categorize.py
End-to-end: choose CSV -> detect bank -> parse -> dicts_to_transactions -> auto_categorize -> manual edits -> print

Usage:
  python scripts/ingest_and_categorize.py

  Author - Luke Graham
  Date - 10/13/25
"""

from datetime import datetime                # used for timestamps
from pathlib import Path                     # for path handling

from core.categorize_edit import (           # import categorization pipeline
    CategoryRules,                           # rules loader / matcher
    dicts_to_transactions,                   # convert list[dict] -> list[Transaction]
    auto_categorize,                         # categorize transactions
    set_category,                            # manual category editing
    set_notes,                               # add/edit transaction notes
)
<<<<<<< HEAD
from core.models import Transaction         # unified Transaction model
from core.fileUpload import get_filename, upload_statement  # file selection + CSV reader
=======
from core.models import Transaction          # unified Transaction model
from fileUpload.fileUpload import (          # file selection + parser + bank enum
    get_filename,
    upload_statement,
    Banks,
)


# -------------------- paths --------------------

PROJECT_ROOT = Path(__file__).resolve().parent.parent          # locate project root
RULES_PATH = PROJECT_ROOT / "data" / "rules.json"              # path to rules.json


# -------------------- helpers --------------------

def print_table(title: str, rows: list[Transaction]) -> None:
    """Pretty-print formatted transaction data."""
    print("\n" + title)
    print("-" * len(title))
    print(f"{'ID':<10} {'Date':<10} {'Description':<40} {'Amount':>10}  {'Category':<16} {'Notes'}")
    print("-" * 110)
    for t in rows:
        desc = (t.description[:37] + "...") if len(t.description) > 40 else t.description
        print(f"{t.id:<10} {t.date.strftime('%Y-%m-%d'):<10} {desc:<40} {str(t.amount):>10}  {t.category:<16} {t.notes}")
    print("-" * 110)


def find_transaction_by_id(rows: list[Transaction], row_id: str) -> Transaction | None:
    """Find a transaction by its row ID string (e.g., 'row:3')."""
    for t in rows:
        if t.id.strip().lower() == row_id.strip().lower():
            return t
    return None

>>>>>>> 2993883c

def interactive_edit(txns: list[Transaction]) -> None:
    """Allow user to manually edit categories or notes after auto-categorization."""
    print("\nWould you like to edit any categories or add notes?")
    print("Type the row ID (e.g., row:3) to edit, or press Enter to finish.\n")

    while True:
        choice = input("Enter Row ID to edit (or Enter to finish): ").strip()
        if not choice:
            break  # done editing

        txn = find_transaction_by_id(txns, choice)
        if not txn:
            print("Invalid ID. Please try again.")
            continue

        print(f"\nEditing Transaction {txn.id}:")
        print(f"Description: {txn.description_raw}")
        print(f"Current Category: {txn.category}")
        print(f"Current Notes: {txn.notes}\n")

        new_cat = input("Enter new category (or press Enter to keep current): ").strip()
        if new_cat:
            set_category(txn, new_cat)
            print(f"Category updated to: {txn.category}")

        new_note = input("Enter a note (or press Enter to keep current): ").strip()
        if new_note:
            set_notes(txn, new_note)
            print(f"Note added: {txn.notes}")

        print("\nEdit complete. You can choose another transaction or press Enter to finish.\n")


# -------------------- main --------------------

def main() -> None:
    """Main program entry point."""
    # 1) Choose a CSV file
    csv_path = get_filename()
    if not csv_path:
        print("No file selected.")
        return

    # 2) Detect likely bank from filename
    lower_name = csv_path.lower()
    if "chase" in lower_name:
        bank_type = Banks.CHASE
    elif "wells" in lower_name or "wf" in lower_name:
        bank_type = Banks.WELLS_FARGO
    else:
        bank_type = Banks.WELLS_FARGO  # default fallback
    print(f"Detected Bank: {bank_type.name.replace('_', ' ').title()}")

    # 3) Load CSV → dicts
    rows = upload_statement(csv_path, bank=bank_type) or []
    if not rows:
        print("No rows found in file.")
        return

    # 4) Convert dicts → Transaction objects
    txns = dicts_to_transactions(
        rows,
        source_bank=bank_type,
        source_name=bank_type.name.lower(),
        source_upload_id=f"upload-{datetime.now().isoformat(timespec='seconds')}",
    )

    # 5) Load rules and apply auto-categorization
    rules = CategoryRules.from_json(RULES_PATH)
    auto_categorize(txns, rules, overwrite=False)

    # 6) Show categorized results
    print_table("Categorized Transactions", txns)

    # 7) Offer manual edits
    interactive_edit(txns)

    # 8) Display final results after edits
    print_table("Final Transactions (After Edits)", txns)


if __name__ == "__main__":
    main()
<|MERGE_RESOLUTION|>--- conflicted
+++ resolved
@@ -1,145 +1,140 @@
-"""
-scripts/ingest_and_categorize.py
-End-to-end: choose CSV -> detect bank -> parse -> dicts_to_transactions -> auto_categorize -> manual edits -> print
-
-Usage:
-  python scripts/ingest_and_categorize.py
-
-  Author - Luke Graham
-  Date - 10/13/25
-"""
-
-from datetime import datetime                # used for timestamps
-from pathlib import Path                     # for path handling
-
-from core.categorize_edit import (           # import categorization pipeline
-    CategoryRules,                           # rules loader / matcher
-    dicts_to_transactions,                   # convert list[dict] -> list[Transaction]
-    auto_categorize,                         # categorize transactions
-    set_category,                            # manual category editing
-    set_notes,                               # add/edit transaction notes
-)
-<<<<<<< HEAD
-from core.models import Transaction         # unified Transaction model
-from core.fileUpload import get_filename, upload_statement  # file selection + CSV reader
-=======
-from core.models import Transaction          # unified Transaction model
-from fileUpload.fileUpload import (          # file selection + parser + bank enum
-    get_filename,
-    upload_statement,
-    Banks,
-)
-
-
-# -------------------- paths --------------------
-
-PROJECT_ROOT = Path(__file__).resolve().parent.parent          # locate project root
-RULES_PATH = PROJECT_ROOT / "data" / "rules.json"              # path to rules.json
-
-
-# -------------------- helpers --------------------
-
-def print_table(title: str, rows: list[Transaction]) -> None:
-    """Pretty-print formatted transaction data."""
-    print("\n" + title)
-    print("-" * len(title))
-    print(f"{'ID':<10} {'Date':<10} {'Description':<40} {'Amount':>10}  {'Category':<16} {'Notes'}")
-    print("-" * 110)
-    for t in rows:
-        desc = (t.description[:37] + "...") if len(t.description) > 40 else t.description
-        print(f"{t.id:<10} {t.date.strftime('%Y-%m-%d'):<10} {desc:<40} {str(t.amount):>10}  {t.category:<16} {t.notes}")
-    print("-" * 110)
-
-
-def find_transaction_by_id(rows: list[Transaction], row_id: str) -> Transaction | None:
-    """Find a transaction by its row ID string (e.g., 'row:3')."""
-    for t in rows:
-        if t.id.strip().lower() == row_id.strip().lower():
-            return t
-    return None
-
->>>>>>> 2993883c
-
-def interactive_edit(txns: list[Transaction]) -> None:
-    """Allow user to manually edit categories or notes after auto-categorization."""
-    print("\nWould you like to edit any categories or add notes?")
-    print("Type the row ID (e.g., row:3) to edit, or press Enter to finish.\n")
-
-    while True:
-        choice = input("Enter Row ID to edit (or Enter to finish): ").strip()
-        if not choice:
-            break  # done editing
-
-        txn = find_transaction_by_id(txns, choice)
-        if not txn:
-            print("Invalid ID. Please try again.")
-            continue
-
-        print(f"\nEditing Transaction {txn.id}:")
-        print(f"Description: {txn.description_raw}")
-        print(f"Current Category: {txn.category}")
-        print(f"Current Notes: {txn.notes}\n")
-
-        new_cat = input("Enter new category (or press Enter to keep current): ").strip()
-        if new_cat:
-            set_category(txn, new_cat)
-            print(f"Category updated to: {txn.category}")
-
-        new_note = input("Enter a note (or press Enter to keep current): ").strip()
-        if new_note:
-            set_notes(txn, new_note)
-            print(f"Note added: {txn.notes}")
-
-        print("\nEdit complete. You can choose another transaction or press Enter to finish.\n")
-
-
-# -------------------- main --------------------
-
-def main() -> None:
-    """Main program entry point."""
-    # 1) Choose a CSV file
-    csv_path = get_filename()
-    if not csv_path:
-        print("No file selected.")
-        return
-
-    # 2) Detect likely bank from filename
-    lower_name = csv_path.lower()
-    if "chase" in lower_name:
-        bank_type = Banks.CHASE
-    elif "wells" in lower_name or "wf" in lower_name:
-        bank_type = Banks.WELLS_FARGO
-    else:
-        bank_type = Banks.WELLS_FARGO  # default fallback
-    print(f"Detected Bank: {bank_type.name.replace('_', ' ').title()}")
-
-    # 3) Load CSV → dicts
-    rows = upload_statement(csv_path, bank=bank_type) or []
-    if not rows:
-        print("No rows found in file.")
-        return
-
-    # 4) Convert dicts → Transaction objects
-    txns = dicts_to_transactions(
-        rows,
-        source_bank=bank_type,
-        source_name=bank_type.name.lower(),
-        source_upload_id=f"upload-{datetime.now().isoformat(timespec='seconds')}",
-    )
-
-    # 5) Load rules and apply auto-categorization
-    rules = CategoryRules.from_json(RULES_PATH)
-    auto_categorize(txns, rules, overwrite=False)
-
-    # 6) Show categorized results
-    print_table("Categorized Transactions", txns)
-
-    # 7) Offer manual edits
-    interactive_edit(txns)
-
-    # 8) Display final results after edits
-    print_table("Final Transactions (After Edits)", txns)
-
-
-if __name__ == "__main__":
-    main()
+"""
+scripts/ingest_and_categorize.py
+End-to-end: choose CSV -> detect bank -> parse -> dicts_to_transactions -> auto_categorize -> manual edits -> print
+
+Usage:
+  python scripts/ingest_and_categorize.py
+
+  Author - Luke Graham
+  Date - 10/13/25
+"""
+
+from datetime import datetime                # used for timestamps
+from pathlib import Path                     # for path handling
+
+from core.categorize_edit import (           # import categorization pipeline
+    CategoryRules,                           # rules loader / matcher
+    dicts_to_transactions,                   # convert list[dict] -> list[Transaction]
+    auto_categorize,                         # categorize transactions
+    set_category,                            # manual category editing
+    set_notes,                               # add/edit transaction notes
+)
+from core.models import Transaction          # unified Transaction model
+from fileUpload.fileUpload import (          # file selection + parser + bank enum
+    get_filename,
+    upload_statement,
+    Banks,
+)
+
+
+# -------------------- paths --------------------
+
+PROJECT_ROOT = Path(__file__).resolve().parent.parent          # locate project root
+RULES_PATH = PROJECT_ROOT / "data" / "rules.json"              # path to rules.json
+
+
+# -------------------- helpers --------------------
+
+def print_table(title: str, rows: list[Transaction]) -> None:
+    """Pretty-print formatted transaction data."""
+    print("\n" + title)
+    print("-" * len(title))
+    print(f"{'ID':<10} {'Date':<10} {'Description':<40} {'Amount':>10}  {'Category':<16} {'Notes'}")
+    print("-" * 110)
+    for t in rows:
+        desc = (t.description[:37] + "...") if len(t.description) > 40 else t.description
+        print(f"{t.id:<10} {t.date.strftime('%Y-%m-%d'):<10} {desc:<40} {str(t.amount):>10}  {t.category:<16} {t.notes}")
+    print("-" * 110)
+
+
+def find_transaction_by_id(rows: list[Transaction], row_id: str) -> Transaction | None:
+    """Find a transaction by its row ID string (e.g., 'row:3')."""
+    for t in rows:
+        if t.id.strip().lower() == row_id.strip().lower():
+            return t
+    return None
+
+
+def interactive_edit(txns: list[Transaction]) -> None:
+    """Allow user to manually edit categories or notes after auto-categorization."""
+    print("\nWould you like to edit any categories or add notes?")
+    print("Type the row ID (e.g., row:3) to edit, or press Enter to finish.\n")
+
+    while True:
+        choice = input("Enter Row ID to edit (or Enter to finish): ").strip()
+        if not choice:
+            break  # done editing
+
+        txn = find_transaction_by_id(txns, choice)
+        if not txn:
+            print("Invalid ID. Please try again.")
+            continue
+
+        print(f"\nEditing Transaction {txn.id}:")
+        print(f"Description: {txn.description_raw}")
+        print(f"Current Category: {txn.category}")
+        print(f"Current Notes: {txn.notes}\n")
+
+        new_cat = input("Enter new category (or press Enter to keep current): ").strip()
+        if new_cat:
+            set_category(txn, new_cat)
+            print(f"Category updated to: {txn.category}")
+
+        new_note = input("Enter a note (or press Enter to keep current): ").strip()
+        if new_note:
+            set_notes(txn, new_note)
+            print(f"Note added: {txn.notes}")
+
+        print("\nEdit complete. You can choose another transaction or press Enter to finish.\n")
+
+
+# -------------------- main --------------------
+
+def main() -> None:
+    """Main program entry point."""
+    # 1) Choose a CSV file
+    csv_path = get_filename()
+    if not csv_path:
+        print("No file selected.")
+        return
+
+    # 2) Detect likely bank from filename
+    lower_name = csv_path.lower()
+    if "chase" in lower_name:
+        bank_type = Banks.CHASE
+    elif "wells" in lower_name or "wf" in lower_name:
+        bank_type = Banks.WELLS_FARGO
+    else:
+        bank_type = Banks.WELLS_FARGO  # default fallback
+    print(f"Detected Bank: {bank_type.name.replace('_', ' ').title()}")
+
+    # 3) Load CSV → dicts
+    rows = upload_statement(csv_path, bank=bank_type) or []
+    if not rows:
+        print("No rows found in file.")
+        return
+
+    # 4) Convert dicts → Transaction objects
+    txns = dicts_to_transactions(
+        rows,
+        source_bank=bank_type,
+        source_name=bank_type.name.lower(),
+        source_upload_id=f"upload-{datetime.now().isoformat(timespec='seconds')}",
+    )
+
+    # 5) Load rules and apply auto-categorization
+    rules = CategoryRules.from_json(RULES_PATH)
+    auto_categorize(txns, rules, overwrite=False)
+
+    # 6) Show categorized results
+    print_table("Categorized Transactions", txns)
+
+    # 7) Offer manual edits
+    interactive_edit(txns)
+
+    # 8) Display final results after edits
+    print_table("Final Transactions (After Edits)", txns)
+
+
+if __name__ == "__main__":
+    main()